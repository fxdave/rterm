use crate::app::app_exit;
use crate::color::{
    BG_COLOR, BG_COLOR_NAME, CURSOR_COLOR, CURSOR_COLOR_NAME, CURSOR_REV_COLOR,
    CURSOR_REV_COLOR_NAME, FG_COLOR_NAME,
};
use crate::cursor::CursorMode;
use crate::font::Font;
use crate::glyph::{GlyphAttr, GlyphProp};
use crate::keymap::map_key;
use crate::pty::Pty;
use crate::shortcut::find_shortcut;
use crate::snap::Snap;
use crate::term::Term;
use crate::utils::term_decode;
use crate::x11_wrapper as x11;
use crate::{Error, Result};
use bitflags::bitflags;
use std::os::raw::*;
use std::os::unix::io::RawFd;
use std::ptr::null_mut;
use std::slice;

bitflags! {
    pub struct WinMode: u32 {
        const APPKEYPAD   = 1 << 0;
        const REVERSE     = 1 << 1;
        const HIDE        = 1 << 2;
        const APPCURSOR   = 1 << 3;
        const EIGHT_BIT   = 1 << 4;
        const BLINK       = 1 << 5;
        const NUMLOCK     = 1 << 6;
        const ECHO        = 1 << 7;
        const MOUSEBTN    = 1 << 8;
        const MOUSEMOTION = 1 << 9;
        const MOUSESGR    = 1 << 10;
        const MOUSEX10    = 1 << 11;
        const MOUSEMANY   = 1 << 12;
        const MOUSE       = Self::MOUSEBTN.bits|Self::MOUSEMOTION.bits|Self::MOUSEX10.bits|Self::MOUSEMANY.bits;
        const FOCUS       = 1 << 13;
    }
}

// FIXME, this can only be 0 until impemented everywhere.
const BORDERPX: usize = 0;

// thickness of underline and bar cursors
const CURSORTHICKNESS: usize = 2;

const FORCEMOUSEMOD: u32 = x11::ShiftMask;

pub struct Win {
    visible: bool,
    mode: WinMode,
    cursor_vis: bool,
    // Buffer to store glyph codepoints (for grapheme clusters).
    // Keep it here to avoid a ton of allocations later.
    glyph_buf: Vec<char>,

    dpy: x11::Display,
    win: x11::Window,
    vis: x11::Visual,
    cmap: x11::Colormap,
    scr: c_int,
    buf: x11::Pixmap,
    gc: x11::GC,
    colors: Vec<x11::XftColor>,
    draw: x11::XftDraw,
    font: Font,
    cw: usize,
    ch: usize,
    ca: usize,
    old_mouse_x: usize,
    old_mouse_y: usize,
    old_mouse_button: u32,

    sel_type: x11::Atom,
    sel_snap: Snap,
    sel_text: Option<String>,

    wm_protocols: x11::Atom,
    wm_delete_window: x11::Atom,
    netwmname: x11::Atom,
    netwmiconname: x11::Atom,
    attributes: x11::XSetWindowAttributes,
}

impl Win {
    pub fn new(
        cols: usize,
        rows: usize,
        xoff: usize,
        yoff: usize,
        font: Option<&str>,
    ) -> Result<Self> {
        let dpy = x11::XOpenDisplay()?;
        let scr = x11::XDefaultScreen(dpy);
        let vis = x11::XDefaultVisual(dpy, scr);
        let root = x11::XRootWindow(dpy, scr);

        let font = font.unwrap_or("monospace");
        let font = Font::new(dpy, scr, font)?;
        let (cw, ch) = font.size();
        let ca = font.ascent();
        let (width, height) = (cols * cw, rows * ch);

        let cmap = x11::XDefaultColormap(dpy, scr);
        let mut colors = Vec::with_capacity(260);
        for i in 0..=255 {
            colors.push(
                x11::xloadcolor(dpy, vis, cmap, i, None).expect("Failed to load a default color!"),
            );
        }
        // cursor
        colors.push(
            x11::xloadcolor(dpy, vis, cmap, 256, Some(CURSOR_COLOR_NAME))
                .expect("Failed to load a default color!"),
        );
        // reverse cursor
        colors.push(
            x11::xloadcolor(dpy, vis, cmap, 257, Some(CURSOR_REV_COLOR_NAME))
                .expect("Failed to load a default color!"),
        );
        // foreground
        colors.push(
            x11::xloadcolor(dpy, vis, cmap, 258, Some(FG_COLOR_NAME))
                .expect("Failed to load a default color!"),
        );
        // background
        colors.push(
            x11::xloadcolor(dpy, vis, cmap, 259, Some(BG_COLOR_NAME))
                .expect("Failed to load a default color!"),
        );

        let depth = x11::XDefaultDepth(dpy, scr);
        let attributes_mask = x11::CW_BACK_PIXEL | x11::CW_COLOR_MAP | x11::CW_EVENT_MASK;
        let mut attributes: x11::XSetWindowAttributes = x11::zeroed();
        attributes.colormap = cmap;
        attributes.background_pixel = colors[BG_COLOR].pixel;
        attributes.event_mask = x11::KEY_PRESS_MASK
            | x11::EXPOSURE_MASK
            | x11::VISIBILITY_CHANGE_MASK
            | x11::STRUCTURE_NOTIFY_MASK
            | x11::BUTTON_MOTION_MASK
            | x11::BUTTON_PRESS_MASK
            | x11::BUTTON_RELEASE_MASK;

        let win = x11::XCreateWindow(
            dpy,
            root,
            xoff,
            yoff,
            width,
            height,
            0,
            depth,
            x11::INPUT_OUTPUT,
            vis,
            attributes_mask,
            &mut attributes,
        );
        x11::XStoreName(dpy, win, "rterm");

        let mut gcvalues: x11::XGCValues = x11::zeroed();
        gcvalues.graphics_exposures = x11::False;
        let gc = x11::XCreateGC(dpy, root, x11::GC_GRAPHICS_EXPOSURES, &mut gcvalues);

        let buf = x11::XCreatePixmap(dpy, win, width, height, depth);
        let draw = x11::XftDrawCreate(dpy, buf, vis, cmap);

        let cursor = x11::XCreateFontCursor(dpy, x11::XC_XTERM);
        x11::XDefineCursor(dpy, win, cursor);

        let wm_protocols = x11::XInternAtom(dpy, "WM_PROTOCOLS", x11::False);
        let wm_delete_window = x11::XInternAtom(dpy, "WM_DELETE_WINDOW", x11::False);
        let mut protocols = [wm_delete_window];
        x11::XSetWMProtocols(dpy, win, &mut protocols);

        let sel_type = x11::XInternAtom(dpy, "UTF8_STRING", x11::False);

        x11::XMapWindow(dpy, win);
        x11::XSync(dpy, x11::False);

        loop {
            let mut xev = x11::XNextEvent(dpy);
            if x11::XFilterEvent(&mut xev, win) == x11::True {
                continue;
            }
            if x11::event_type(&xev) == x11::MAP_NOTIFY {
                break;
            }
        }
        let netwmname = x11::XInternAtom(dpy, "_NET_WM_NAME", x11::False);
        let netwmiconname = x11::XInternAtom(dpy, "_NET_WM_ICON_NAME", x11::False);

        Ok(Win {
            visible: true,
            mode: WinMode::empty(),
            cursor_vis: true,
            glyph_buf: Vec::new(),

            sel_type,
            sel_snap: Snap::new(),
            sel_text: None,

            dpy,
            win,
            vis,
            cmap,
            scr,

            gc,
            colors,
            buf,
            draw,
            font,
            cw,
            ch,
            ca,
            old_mouse_x: 0,
            old_mouse_y: 0,
            old_mouse_button: 0,

            wm_protocols,
            wm_delete_window,
            netwmname,
            netwmiconname,
            attributes,
        })
    }

    pub fn set_pointer_motion(&mut self, motion: bool) {
        if motion {
            self.attributes.event_mask |= x11::POINTER_MOTION_MASK;
        } else {
            self.attributes.event_mask &= !x11::POINTER_MOTION_MASK;
        }
        x11::XChangeWindowAttributes(self.dpy, self.win, x11::CW_EVENT_MASK, self.attributes);
    }

    pub fn num_colors(&self) -> usize {
        self.colors.len()
    }

    pub fn get_color_osc(&self, idx: usize) -> Result<String> {
        if let Some(col) = self.colors.get(idx) {
            Ok(format!(
                "rgb:{:04x}/{:04x}/{:04x}",
                col.color.red, col.color.green, col.color.blue
            ))
        } else {
            Err(Error {
                msg: "Color index to large.".into(),
            })
        }
    }

    pub fn setcolor(&mut self, idx: u16, name: Option<&str>) -> Result<()> {
        if idx as usize >= self.colors.len() {
            return Err(Error {
                msg: format!(
                    "setcolor: color index {} to large, max {}",
                    idx,
                    self.colors.len()
                ),
            });
        }
        let color = x11::xloadcolor(self.dpy, self.vis, self.cmap, idx, name)?;
        self.colors.push(color);
        let color = self.colors.swap_remove(idx as usize);
        unsafe {
            x11::XftColorFree(self.dpy, self.vis, self.cmap, color);
        }
        Ok(())
    }

    pub fn reset_colors(&mut self) {
        for color in self.colors.drain(..) {
            unsafe {
                // All of the colors in self.colors were allocated by Xft.
                x11::XftColorFree(self.dpy, self.vis, self.cmap, color);
            }
        }
        for i in 0..=255 {
            if let Ok(color) = x11::xloadcolor(self.dpy, self.vis, self.cmap, i, None) {
                self.colors.push(color);
            }
        }
        // cursor
        if let Ok(color) =
            x11::xloadcolor(self.dpy, self.vis, self.cmap, 256, Some(CURSOR_COLOR_NAME))
        {
            self.colors.push(color);
        }
        // reverse cursor
        if let Ok(color) = x11::xloadcolor(
            self.dpy,
            self.vis,
            self.cmap,
            257,
            Some(CURSOR_REV_COLOR_NAME),
        ) {
            self.colors.push(color);
        }
        // foreground
        if let Ok(color) = x11::xloadcolor(self.dpy, self.vis, self.cmap, 258, Some(FG_COLOR_NAME))
        {
            self.colors.push(color);
        }
        // background
        if let Ok(color) = x11::xloadcolor(self.dpy, self.vis, self.cmap, 259, Some(BG_COLOR_NAME))
        {
            self.colors.push(color);
        }
    }

    pub fn seticontitle(&self, title: &str) {
        x11::xseticontitle(self.dpy, self.win, self.netwmiconname, title);
    }

    pub fn settitle(&self, title: &str) {
        x11::xsettitle(self.dpy, self.win, self.netwmname, title);
    }

    pub fn fd(&self) -> RawFd {
        x11::XConnectionNumber(self.dpy)
    }

    pub fn bell(&self) {}

    pub fn set_mode(&mut self, mode: WinMode, val: bool) {
        self.mode.set(mode, val);
    }

    pub fn undraw_cursor(&mut self, term: &Term) {
        let (x, y) = (term.c.x, term.c.y);
        let g = term.get_glyph(x, y, &mut self.glyph_buf);
        self.draw_cells(&self.glyph_buf, g, x * self.cw, y * self.ch);
    }

    pub fn toggle_blink(&mut self) {
        self.mode
            .set(WinMode::BLINK, !self.mode.contains(WinMode::BLINK));
    }

    pub fn draw(&mut self, term: &mut Term) {
        if !self.visible {
            return;
        }

        term.setdirtattr(GlyphAttr::BLINK);
        for y in 0..term.rows {
            if !term.dirty[y] {
                continue;
            }
            self.draw_line(term, y);
            term.dirty[y] = false;
        }

        if term.c.blink {
            self.cursor_vis = !self.mode.contains(WinMode::BLINK);
        } else {
            self.cursor_vis = true;
        }
        if !self.mode.contains(WinMode::HIDE) && self.cursor_vis {
            let (x, y) = (term.c.x, term.c.y);
            match term.c.mode {
                CursorMode::Block => {
                    let g = term.get_glyph_at_cursor(&mut self.glyph_buf);
                    self.draw_cells(&self.glyph_buf, g, x * self.cw, y * self.ch);
                }
                CursorMode::Underline => {
                    let drawcol = if term.is_selected(x, y) {
                        self.colors[CURSOR_REV_COLOR]
                    } else {
                        self.colors[CURSOR_COLOR]
                    };
                    x11::XftDrawRect(
                        self.draw,
                        &drawcol,
                        BORDERPX + x * self.cw,
                        BORDERPX + (y + 1) * self.ch - CURSORTHICKNESS,
                        self.cw,
                        CURSORTHICKNESS,
                    );
                }
                CursorMode::Bar => {
                    let drawcol = if term.is_selected(x, y) {
                        self.colors[CURSOR_REV_COLOR]
                    } else {
                        self.colors[CURSOR_COLOR]
                    };
                    x11::XftDrawRect(
                        self.draw,
                        &drawcol,
                        BORDERPX + x * self.cw,
                        BORDERPX + y * self.ch,
                        CURSORTHICKNESS,
                        self.ch,
                    );
                }
            }
        }

        self.finish_draw(term.cols, term.rows);
    }

    pub fn redraw(&mut self, term: &mut Term) {
        for y in 0..term.rows {
            term.dirty[y] = true;
        }
        self.draw(term);
    }

    pub fn is_pending(&self) -> bool {
        x11::XPending(self.dpy) > 0
    }

    pub fn process_input(&mut self, term: &mut Term, pty: &mut Pty) -> bool {
        let mut res = false;
        while x11::XPending(self.dpy) > 0 {
            let mut xev = x11::XNextEvent(self.dpy);
            if x11::XFilterEvent(&mut xev, self.win) == x11::True {
                continue;
            }
            res = true;

            let xev_type = x11::event_type(&xev);
            match xev_type {
                x11::EXPOSE => (),
                x11::KEY_RELEASE => (),
                x11::KEY_PRESS => self.key_press(xev, term, pty),
                x11::CLIENT_MESSAGE => self.client_message(xev),
                x11::CONFIGURE_NOTIFY => self.configure_notify(xev, term, pty),
                x11::VISIBILITY_NOTIFY => self.visibility_notify(xev),
                x11::UNMAP_NOTIFY => self.unmap_notify(),
                x11::MOTION_NOTIFY => self.motion_notify(xev, term, pty),
                x11::BUTTON_PRESS => self.button_press(xev, term, pty),
                x11::BUTTON_RELEASE => self.button_release(xev, term, pty),
                x11::SELECTION_NOTIFY => self.selection_notify(xev, term, pty),
                x11::SELECTION_REQUEST => self.selection_request(xev),
                _ => println!("event type {:?}", xev_type),
            }
        }
        res
    }

<<<<<<< HEAD
    fn limit<T: Ord>(x: T, min: T, max: T) -> T {
        if x < min {
            min
        } else if x > max {
            max
        } else {
            x
        }
    }

    fn evcol(&self, e: &x11::XEvent) -> usize {
        let mut x = unsafe { e.button.x - BORDERPX as i32 };
        x = Self::limit(x, 0, (self.width - 1) as i32);
        x as usize / self.cw
    }

    fn evrow(&self, e: &x11::XEvent) -> usize {
        let mut y = unsafe { e.button.y - BORDERPX as i32 };
        y = Self::limit(y, 0, (self.height - 1) as i32);
        y as usize / self.ch
    }

    fn mousereport(&mut self, e: x11::XEvent, term: &mut Term, pty: &mut Pty) {
        let x = self.evcol(&e);
        let y = self.evrow(&e);
        let mut button = unsafe { e.button.button };
        let state = unsafe { e.button.state };
        let btype = unsafe { e.button.type_ };
=======
    fn mouse_report(&mut self, xev: &x11::XButtonEvent, term: &mut Term) {
        let (x, y) = self.term_point(xev.x, xev.y);
        let mut button = xev.button;
>>>>>>> 749a168c

        /* from urxvt */
        if xev.type_ == x11::MOTION_NOTIFY {
            if x == self.old_mouse_x && y == self.old_mouse_y {
                return;
            }
            if !self.mode.contains(WinMode::MOUSEMOTION) && !self.mode.contains(WinMode::MOUSEMANY)
            {
                return;
            }
            /* MOUSE_MOTION: no reporting if no button is pressed */
            if self.mode.contains(WinMode::MOUSEMOTION) && self.old_mouse_button == 3 {
                return;
            }

            button = self.old_mouse_button + 32;
            self.old_mouse_x = x;
            self.old_mouse_y = y;
        } else {
            if !self.mode.contains(WinMode::MOUSESGR) && xev.type_ == x11::BUTTON_RELEASE {
                button = 3;
            } else {
                button -= x11::Button1;
                if button >= 7 {
                    button += 128 - 7;
                } else if button >= 3 {
                    button += 64 - 3;
                }
            }
            if xev.type_ == x11::BUTTON_PRESS {
                self.old_mouse_button = button;
                self.old_mouse_x = x;
                self.old_mouse_y = y;
            } else if xev.type_ == x11::BUTTON_RELEASE {
                self.old_mouse_button = 3;
                /* MODE_MOUSEX10: no button release reporting */
                if self.mode.contains(WinMode::MOUSEX10) {
                    return;
                }
                if button == 64 || button == 65 {
                    return;
                }
            }
        }

        if !self.mode.contains(WinMode::MOUSEX10) {
            button += if (xev.state & x11::ShiftMask) != 0 { 4 } else { 0 }
                + if (xev.state & x11::Mod4Mask) != 0 { 8 } else { 0 }
                + if (xev.state & x11::ControlMask) != 0 {
                    16
                } else {
                    0
                };
        }

        let buf;
        if self.mode.contains(WinMode::MOUSESGR) {
            buf = format!(
                "\x1b[<{};{};{}{}",
                button,
                x + 1,
                y + 1,
                if xev.type_ == x11::BUTTON_RELEASE {
                    'm'
                } else {
                    'M'
                }
            );
        } else if x < 223 && y < 223 {
            buf = format!("\x1b[M{}{}{}", 32 + button, 32 + x + 1, 32 + y + 1);
        } else {
            return;
        }

        self.term_write(term, pty, buf.as_bytes());
    }

    fn key_press(&mut self, xev: x11::XEvent, term: &mut Term, pty: &mut Pty) {
        let mut xev = xev;
        let xev: &mut x11::XKeyEvent = x11::cast_event_mut(&mut xev);
        let mut buf = [0u8; 64];
        let (ksym, mut len) = x11::XLookupString(xev, &mut buf);

        if let Some(function) = find_shortcut(ksym, xev.state) {
            function.execute(self, term);
            return;
        }

        if let Some(key) = map_key(ksym, xev.state, &self.mode) {
            self.term_write(term, pty, key);
            return;
        }

        if len == 0 {
            return;
        }

        if len == 1 && xev.state & x11::MOD1_MASK != 0 {
            if self.mode.contains(WinMode::EIGHT_BIT) {
                if buf[0] < 0x7F {
                    buf[0] |= 0x80;
                }
            } else {
                buf[1] = buf[0];
                buf[0] = 0x1B;
                len = 2;
            }
        }
        self.term_write(term, pty, &buf[..len]);
    }

    fn client_message(&mut self, xev: x11::XEvent) {
        let xev: &x11::XClientMessageEvent = x11::cast_event(&xev);
        if xev.message_type == self.wm_protocols && xev.format == 32 {
            let protocol = xev.data.get_long(0) as x11::Atom;
            if protocol == self.wm_delete_window {
                app_exit();
            }
        }
    }

    fn configure_notify(&mut self, xev: x11::XEvent, term: &mut Term, pty: &mut Pty) {
        let xev: &x11::XConfigureEvent = x11::cast_event(&xev);
        let cols = xev.width as usize / self.cw;
        let rows = xev.height as usize / self.ch;
        if !term.resize(cols, rows) {
            return;
        }
        pty.resize(cols, rows).expect("Failed to resize pty!");

        let width = term.cols * self.cw;
        let height = term.rows * self.ch;
        let depth = x11::XDefaultDepth(self.dpy, self.scr);
        x11::XFreePixmap(self.dpy, self.buf);
        self.buf = x11::XCreatePixmap(self.dpy, self.win, width, height, depth);
        x11::XftDrawChange(self.draw, self.buf);
    }

    fn visibility_notify(&mut self, xev: x11::XEvent) {
        let xev: &x11::XVisibilityEvent = x11::cast_event(&xev);
        self.visible = xev.state != x11::VisibilityFullyObscured;
    }

    fn unmap_notify(&mut self) {
        self.visible = false;
    }

    // FIXME: select rectangle
<<<<<<< HEAD
    fn motion_notify(&mut self, xev: x11::XEvent, term: &mut Term, pty: &mut Pty) {
        if self.mode.intersects(WinMode::MOUSE) && unsafe { xev.button.state & FORCEMOUSEMOD } == 0
        {
            self.mousereport(xev, term, pty);
=======
    fn motion_notify(&mut self, xev: x11::XEvent, term: &mut Term) {
        let xev: &x11::XButtonEvent = x11::cast_event(&xev);
        if self.mode.intersects(WinMode::MOUSE) && xev.state & FORCEMOUSEMOD == 0 {
            self.mouse_report(xev, term);
>>>>>>> 749a168c
            return;
        }
        let (x, y) = self.term_point(xev.x, xev.y);
        term.extend_selection(x, y);
    }

<<<<<<< HEAD
    fn button_press(&mut self, xev: x11::XEvent, term: &mut Term, pty: &mut Pty) {
        if self.mode.intersects(WinMode::MOUSE) && unsafe { xev.button.state & FORCEMOUSEMOD } == 0
        {
            self.mousereport(xev, term, pty);
=======
    fn button_press(&mut self, xev: x11::XEvent, term: &mut Term) {
        let xev: &x11::XButtonEvent = x11::cast_event(&xev);
        if self.mode.intersects(WinMode::MOUSE) && xev.state & FORCEMOUSEMOD == 0 {
            self.mouse_report(xev, term);
>>>>>>> 749a168c
            return;
        }
        if xev.button == 1 {
            let (x, y) = self.term_point(xev.x, xev.y);
            term.start_selection(x, y, self.sel_snap.click());
        }
    }

<<<<<<< HEAD
    fn button_release(&mut self, xev: x11::XEvent, term: &mut Term, pty: &mut Pty) {
        if self.mode.intersects(WinMode::MOUSE) && unsafe { xev.button.state & FORCEMOUSEMOD } == 0
        {
            self.mousereport(xev, term, pty);
=======
    fn button_release(&mut self, xev: x11::XEvent, term: &mut Term) {
        let xev: &x11::XButtonEvent = x11::cast_event(&xev);
        if self.mode.intersects(WinMode::MOUSE) && xev.state & FORCEMOUSEMOD == 0 {
            self.mouse_report(xev, term);
>>>>>>> 749a168c
            return;
        }
        match xev.button {
            2 => self.selection_paste(),
            1 => self.selection_set(xev.time, term),
            _ => (),
        }
    }

    fn selection_notify(&mut self, xev: x11::XEvent, term: &mut Term, pty: &mut Pty) {
        let xev: &x11::XSelectionEvent = x11::cast_event(&xev);
        if xev.property == 0 {
            return;
        }

        let mut ofs = 0;
        let mut nitems = 0;
        let mut rem = 0;
        let mut t = 0;
        let mut format = 0;
        let mut data = null_mut();

        loop {
            if x11::XGetWindowProperty(
                self.dpy,
                self.win,
                xev.property,
                ofs,
                1024,
                0,
                0,
                &mut t,
                &mut format,
                &mut nitems,
                &mut rem,
                &mut data,
            ) != 0 {
                println!("XGetWindowProperty error");
                return;
            }

            if t != self.sel_type {
                println!("returned type {}", t);
                return;
            }

            let len = (nitems * (format as u64) / 8) as usize;
            let buf = unsafe { slice::from_raw_parts(data, len) };
            self.term_write(term, pty, buf);
            x11::XFree(data as *mut _);

            if rem == 0 {
                break;
            } else {
                ofs += (nitems * (format as u64) / 32) as i64;
            }
        }
    }

    fn selection_request(&mut self, xev: x11::XEvent) {
        if self.sel_text.is_none() {
            return;
        }

        let xev: &x11::XSelectionRequestEvent = x11::cast_event(&xev);
        let text = self.sel_text.as_ref().unwrap();

        let targets = x11::XInternAtom(self.dpy, "TARGETS", x11::False);
        if xev.target == targets {
            x11::XChangeProperty(
                xev.display,
                xev.requestor,
                xev.property,
                x11::XA_ATOM,
                32,
                x11::PROP_MODE_REPLACE,
                &self.sel_type as *const _ as *const _,
                1,
            );
        } else {
            x11::XChangeProperty(
                xev.display,
                xev.requestor,
                xev.property,
                xev.target,
                8,
                x11::PROP_MODE_REPLACE,
                text.as_ptr(),
                text.len(),
            );
        }

        let mut xev1 = x11::XSelectionEvent {
            type_: x11::SELECTION_NOTIFY,
            serial: 0,
            send_event: 0,
            display: null_mut(),
            requestor: xev.requestor,
            selection: xev.selection,
            target: xev.target,
            property: xev.property,
            time: xev.time,
        };

        if x11::XSendEvent(
            xev.display,
            xev.requestor,
            x11::True,
            0,
            &mut xev1 as *mut _ as *mut _,
        ) == 0 {
            println!("XSendEvent error");
        }
    }

    fn to_truecolor(&self, col: usize) -> x11::XftColor {
        let colfg = x11::XRenderColor {
            alpha: 0xffff,
            red: ((col & 0xff0000) >> 8) as u16,
            green: (col & 0xff00) as u16,
            blue: ((col & 0xff) << 8) as u16,
        };
        x11::XftColorAllocValue(self.dpy, self.vis, self.cmap, &colfg)
            .expect("Failed to alloc truecolor")
    }

    fn draw_cells(&self, cs: &[char], prop: GlyphProp, xp: usize, yp: usize) {
        let GlyphProp { mut fg, bg, attr } = prop;
        if attr.contains(GlyphAttr::BOLD) && fg < 8 {
            fg += 8;
        }
        let charlen = if attr.contains(GlyphAttr::WIDE) {
            cs.len() * 2
        } else {
            cs.len()
        };
        let width = charlen * self.cw;
        let mut fg = if fg & (1 << 24) > 0 {
            // truecolor
            self.to_truecolor(fg)
        } else {
            self.colors[fg]
        };
        let bg = if bg & (1 << 24) > 0 {
            // truecolor
            self.to_truecolor(bg)
        } else {
            self.colors[bg]
        };
        let font = self.font.get(attr);

        if attr.contains(GlyphAttr::FAINT) {
            let faintfg = x11::XRenderColor {
                alpha: fg.color.alpha,
                red: fg.color.red / 2,
                green: fg.color.green / 2,
                blue: fg.color.blue / 2,
            };
            if let Ok(nfg) = x11::XftColorAllocValue(self.dpy, self.vis, self.cmap, &faintfg) {
                fg = nfg;
            } else {
                println!("Failed to alloc truecolor for FAINT")
            }
        }
        if attr.contains(GlyphAttr::INVISIBLE) {
            fg = bg;
        }
        if attr.contains(GlyphAttr::BLINK) && self.mode.contains(WinMode::BLINK) {
            fg = bg;
        }

        x11::XftDrawRect(self.draw, &bg, xp, yp, width, self.ch);
        let idx = cs
            .iter()
            .map(|&c| x11::XftCharIndex(self.dpy, font, c))
            .collect::<Vec<u32>>();
        x11::XftDrawGlyphs(self.draw, &fg, font, xp, yp + self.ca, &idx);

        /* Render underline and strikethrough. */
        if attr.contains(GlyphAttr::UNDERLINE) {
            let y = yp + self.font.ascent() + 1;
            x11::XftDrawRect(self.draw, &fg, xp, y, width, 1);
        }
        if attr.contains(GlyphAttr::STRUCK) {
            let y = yp + (2 * self.font.ascent() / 3);
            x11::XftDrawRect(self.draw, &fg, xp, y, width, 1);
        }
    }

    fn draw_line(&mut self, term: &mut Term, y: usize) {
        let mut compound_glyph;
        let yp = y * self.ch;
        let mut x0 = 0;
        let mut row = term.get_row(y);
        let mut g0 = row
            .next(&mut self.glyph_buf)
            .map_or_else(|| GlyphProp::new(0, 0, GlyphAttr::empty()), |(_, r)| r)
            .resolve(term.is_selected(0, y));
        let mut cs = Vec::with_capacity(term.cols);
        compound_glyph = self.glyph_buf.len() > 1;
        cs.append(&mut self.glyph_buf);

        while let Some((x, g)) = row.next(&mut self.glyph_buf) {
            let g = g.resolve(term.is_selected(x, y));
            if g0 != g || compound_glyph {
                self.draw_cells(&cs, g0, x0 * self.cw, yp);
                x0 = x;
                g0 = g; //.resolve(term.is_selected(x0, y));
                cs.clear();
            }
            compound_glyph = self.glyph_buf.len() > 1;
            cs.append(&mut self.glyph_buf);
        }
        self.draw_cells(&cs, g0, x0 * self.cw, yp);
    }

    fn finish_draw(&self, cols: usize, rows: usize) {
        let width = self.cw * cols;
        let height = self.ch * rows;
        x11::XCopyArea(
            self.dpy, self.buf, self.win, self.gc, 0, 0, width, height, 0, 0,
        );
        x11::XFlush(self.dpy);
    }

    fn term_point(&self, xp: i32, yp: i32) -> (usize, usize) {
        ((xp as usize - BORDERPX) / self.cw, (yp as usize - BORDERPX)/ self.ch)
    }

    fn selection_set(&mut self, time: x11::Time, term: &mut Term) {
        self.sel_text = term.get_selection_content();
        if self.sel_text.is_none() {
            return;
        }

        let clipboard = x11::XInternAtom(self.dpy, "CLIPBOARD", x11::False);
        x11::XSetSelectionOwner(self.dpy, clipboard, self.win, time);
        x11::XSetSelectionOwner(self.dpy, x11::XA_PRIMARY, self.win, time);
        if x11::XGetSelectionOwner(self.dpy, clipboard) != self.win
            || x11::XGetSelectionOwner(self.dpy, x11::XA_PRIMARY) != self.win
        {
            term.clear_selection();
        }
    }

    pub fn selection_paste(&mut self) {
        x11::XConvertSelection(
            self.dpy,
            x11::XA_PRIMARY,
            self.sel_type,
            x11::XA_PRIMARY,
            self.win,
            x11::CURRENT_TIME,
        );
    }

    fn term_write(&mut self, term: &mut Term, pty: &mut Pty, buf: &[u8]) {
        if self.mode.contains(WinMode::ECHO) {
            term.put_string(term_decode(buf));
        }
        pty.write(buf);
    }
}

impl Drop for Win {
    fn drop(&mut self) {
        x11::XDestroyWindow(self.dpy, self.win);
        x11::XCloseDisplay(self.dpy);
    }
}<|MERGE_RESOLUTION|>--- conflicted
+++ resolved
@@ -444,40 +444,9 @@
         res
     }
 
-<<<<<<< HEAD
-    fn limit<T: Ord>(x: T, min: T, max: T) -> T {
-        if x < min {
-            min
-        } else if x > max {
-            max
-        } else {
-            x
-        }
-    }
-
-    fn evcol(&self, e: &x11::XEvent) -> usize {
-        let mut x = unsafe { e.button.x - BORDERPX as i32 };
-        x = Self::limit(x, 0, (self.width - 1) as i32);
-        x as usize / self.cw
-    }
-
-    fn evrow(&self, e: &x11::XEvent) -> usize {
-        let mut y = unsafe { e.button.y - BORDERPX as i32 };
-        y = Self::limit(y, 0, (self.height - 1) as i32);
-        y as usize / self.ch
-    }
-
-    fn mousereport(&mut self, e: x11::XEvent, term: &mut Term, pty: &mut Pty) {
-        let x = self.evcol(&e);
-        let y = self.evrow(&e);
-        let mut button = unsafe { e.button.button };
-        let state = unsafe { e.button.state };
-        let btype = unsafe { e.button.type_ };
-=======
-    fn mouse_report(&mut self, xev: &x11::XButtonEvent, term: &mut Term) {
+    fn mouse_report(&mut self, xev: &x11::XButtonEvent, term: &mut Term, pty: &mut Pty) {
         let (x, y) = self.term_point(xev.x, xev.y);
         let mut button = xev.button;
->>>>>>> 749a168c
 
         /* from urxvt */
         if xev.type_ == x11::MOTION_NOTIFY {
@@ -626,34 +595,20 @@
     }
 
     // FIXME: select rectangle
-<<<<<<< HEAD
     fn motion_notify(&mut self, xev: x11::XEvent, term: &mut Term, pty: &mut Pty) {
-        if self.mode.intersects(WinMode::MOUSE) && unsafe { xev.button.state & FORCEMOUSEMOD } == 0
-        {
-            self.mousereport(xev, term, pty);
-=======
-    fn motion_notify(&mut self, xev: x11::XEvent, term: &mut Term) {
         let xev: &x11::XButtonEvent = x11::cast_event(&xev);
         if self.mode.intersects(WinMode::MOUSE) && xev.state & FORCEMOUSEMOD == 0 {
-            self.mouse_report(xev, term);
->>>>>>> 749a168c
+            self.mouse_report(xev, term, pty);
             return;
         }
         let (x, y) = self.term_point(xev.x, xev.y);
         term.extend_selection(x, y);
     }
 
-<<<<<<< HEAD
     fn button_press(&mut self, xev: x11::XEvent, term: &mut Term, pty: &mut Pty) {
-        if self.mode.intersects(WinMode::MOUSE) && unsafe { xev.button.state & FORCEMOUSEMOD } == 0
-        {
-            self.mousereport(xev, term, pty);
-=======
-    fn button_press(&mut self, xev: x11::XEvent, term: &mut Term) {
         let xev: &x11::XButtonEvent = x11::cast_event(&xev);
         if self.mode.intersects(WinMode::MOUSE) && xev.state & FORCEMOUSEMOD == 0 {
-            self.mouse_report(xev, term);
->>>>>>> 749a168c
+            self.mouse_report(xev, term, pty);
             return;
         }
         if xev.button == 1 {
@@ -662,17 +617,10 @@
         }
     }
 
-<<<<<<< HEAD
     fn button_release(&mut self, xev: x11::XEvent, term: &mut Term, pty: &mut Pty) {
-        if self.mode.intersects(WinMode::MOUSE) && unsafe { xev.button.state & FORCEMOUSEMOD } == 0
-        {
-            self.mousereport(xev, term, pty);
-=======
-    fn button_release(&mut self, xev: x11::XEvent, term: &mut Term) {
         let xev: &x11::XButtonEvent = x11::cast_event(&xev);
         if self.mode.intersects(WinMode::MOUSE) && xev.state & FORCEMOUSEMOD == 0 {
-            self.mouse_report(xev, term);
->>>>>>> 749a168c
+            self.mouse_report(xev, term, pty);
             return;
         }
         match xev.button {
